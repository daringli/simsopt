from scipy.optimize import minimize, least_squares
import numpy as np
<<<<<<< HEAD
from scipy.linalg import lu
=======
from monty.json import MontyDecoder, MSONable

>>>>>>> 57cc1ab6
from simsopt.geo.surfaceobjectives import boozer_surface_residual
from simsopt._core.optimizable import Optimizable

__all__ = ['BoozerSurface']


<<<<<<< HEAD
class BoozerSurface(Optimizable):
=======
class BoozerSurface(MSONable):
>>>>>>> 57cc1ab6
    r"""
    BoozerSurface and its associated methods can be used to compute the Boozer
    angles on a surface. It takes a Surface representation (e.g. SurfaceXYZFourier,
    or SurfaceXYZTensorFourier), a magnetic field evaluator, surface label evaluator,
    and a target surface label.

    The Boozer angles are computed by solving a constrained least squares problem.
    The least squares objective is given by :math:`J(x) = \frac{1}{2} \mathbf r^T(x) \mathbf r(x)`, 
    where :math:`\mathbf r` is a vector of residuals computed by :mod:`boozer_surface_residual` 
    (see :mod:`surfaceobjectives.py`), and some constraints.  This objective is zero when the surface corresponds 
    to a magnetic surface of the field and :math:`(\phi,\theta)` that parametrize the surface correspond to 
    Boozer angles, and the constraints are satisfied.

    The surface label can be area, volume, or toroidal flux. The label on the computed surface will be equal or close
    to the user-provided ``targetlabel``, depending on how the label constraint is imposed.  This 
    constrained least squares problem can be solved by scalarizing and adding the constraint as 
    an additional penalty term to the objective.  This is done in

        #. :mod:`minimize_boozer_penalty_constraints_LBFGS`
        #. :mod:`minimize_boozer_penalty_constraints_newton`
        #. :mod:`minimize_boozer_penalty_constraints_ls`

    where LBFGS, Newton, or :mod:`scipy.optimize.least_squares` optimizers are used, respectively.
    Alternatively, the exactly constrained least squares optimization problem can be solved.
    This is done in

        #. :mod:`minimize_boozer_exact_constraints_newton`

    where Newton is used to solve the first order necessary conditions for optimality.
    """

    def __init__(self, biotsavart, surface, label, targetlabel):
<<<<<<< HEAD
        Optimizable.__init__(self, depends_on=[biotsavart])
        self.bs = biotsavart
=======
        self.biotsavart = biotsavart
>>>>>>> 57cc1ab6
        self.surface = surface
        self.label = label
        self.targetlabel = targetlabel
        self.need_to_run_code = True

    def recompute_bell(self, parent=None):
        self.need_to_run_code = True

    def boozer_penalty_constraints(self, x, derivatives=0, constraint_weight=1., scalarize=True, optimize_G=False):
        r"""
        Define the residual

        .. math::
            \mathbf r(x) = [r_1(x),...,r_n(x), \sqrt{w_c}  (l-l_0), \sqrt{w_c}  (z(\varphi=0, \theta=0) - 0)]

        where :math:`w_c` is the constraint weight, :math:`r_i` are the Boozer residuals 
        at quadrature points :math:`1,\dots,n`, :math:`l` is the surface label, and :math:`l_0` is
        the target surface label.

        For ``scalarized=False``, this function returns :math:`\mathbf r(x)` and optionally the Jacobian 
        of :math:`\mathbf r(x)`.

        for ``scalarized=True``, this function returns

        .. math::
            J(x) = \frac{1}{2}\mathbf r(x)^T \mathbf r(x),

        i.e. the least squares residual and optionally the gradient and the Hessian of :math:`J(x)`.
        """

        assert derivatives in [0, 1, 2]
        if optimize_G:
            sdofs = x[:-2]
            iota = x[-2]
            G = x[-1]
        else:
            sdofs = x[:-1]
            iota = x[-1]
            G = None

        nsurfdofs = sdofs.size
        s = self.surface
        biotsavart = self.biotsavart

        s.set_dofs(sdofs)

        boozer = boozer_surface_residual(s, iota, G, biotsavart, derivatives=derivatives)

        r = boozer[0]

        l = self.label.J()
        rl = (l-self.targetlabel)
        rz = (s.gamma()[0, 0, 2] - 0.)
        r = np.concatenate((r, [
            np.sqrt(constraint_weight) * rl,
            np.sqrt(constraint_weight) * rz
        ]))

        val = 0.5 * np.sum(r**2)
        if derivatives == 0:
            if scalarize:
                return val
            else:
                return r

        J = boozer[1]

        dl = np.zeros(x.shape)
        drz = np.zeros(x.shape)

        dl[:nsurfdofs] = self.label.dJ_by_dsurfacecoefficients()

        drz[:nsurfdofs] = s.dgamma_by_dcoeff()[0, 0, 2, :]
        J = np.concatenate((
            J,
            np.sqrt(constraint_weight) * dl[None, :],
            np.sqrt(constraint_weight) * drz[None, :]), axis=0)
        dval = np.sum(r[:, None]*J, axis=0)
        if derivatives == 1:
            if scalarize:
                return val, dval
            else:
                return r, J
        if not scalarize:
            raise NotImplementedError('Can only return Hessian for scalarized version.')

        H = boozer[2]

        d2l = np.zeros((x.shape[0], x.shape[0]))
        d2l[:nsurfdofs, :nsurfdofs] = self.label.d2J_by_dsurfacecoefficientsdsurfacecoefficients()

        H = np.concatenate((
            H,
            np.sqrt(constraint_weight) * d2l[None, :, :],
            np.zeros(d2l[None, :, :].shape)), axis=0)
        d2val = J.T @ J + np.sum(r[:, None, None] * H, axis=0)
        return val, dval, d2val

    def boozer_exact_constraints(self, xl, derivatives=0, optimize_G=True):
        r"""
        This function returns the optimality conditions corresponding to the minimization problem

        .. math::
            \text{min}_x ~J(x)

        subject to 

        .. math::
            l - l_0 &= 0 \\
            z(\varphi=0,\theta=0) - 0 &= 0

        where :math:`l` is the surface label and :math:`l_0` is the target surface label, 
        :math:`J(x) = \frac{1}{2}\mathbf r(x)^T \mathbf r(x)`, and :math:`\mathbf r(x)` contains
        the Boozer residuals at quadrature points :math:`1,\dots,n`.
        We can also optionally return the first derivatives of these optimality conditions.
        """
        assert derivatives in [0, 1]
        if optimize_G:
            sdofs = xl[:-4]
            iota = xl[-4]
            G = xl[-3]
        else:
            sdofs = xl[:-3]
            iota = xl[-3]
            G = None
        lm = xl[-2:]
        s = self.surface
        biotsavart = self.biotsavart
        s.set_dofs(sdofs)
        nsurfdofs = sdofs.size

        boozer = boozer_surface_residual(s, iota, G, biotsavart, derivatives=derivatives+1)
        r, J = boozer[0:2]

        dl = np.zeros((xl.shape[0]-2,))

        l = self.label.J()
        dl[:nsurfdofs] = self.label.dJ_by_dsurfacecoefficients()
        drz = np.zeros((xl.shape[0]-2,))
        g = [l-self.targetlabel]
        rz = (s.gamma()[0, 0, 2] - 0.)
        drz[:nsurfdofs] = s.dgamma_by_dcoeff()[0, 0, 2, :]

        res = np.zeros(xl.shape)
        res[:-2] = np.sum(r[:, None]*J, axis=0) - lm[-2] * dl - lm[-1] * drz
        res[-2] = g[0]
        res[-1] = rz
        if derivatives == 0:
            return res

        H = boozer[2]

        d2l = np.zeros((xl.shape[0]-2, xl.shape[0]-2))
        d2l[:nsurfdofs, :nsurfdofs] = self.label.d2J_by_dsurfacecoefficientsdsurfacecoefficients()

        dres = np.zeros((xl.shape[0], xl.shape[0]))
        dres[:-2, :-2] = J.T @ J + np.sum(r[:, None, None] * H, axis=0) - lm[-2]*d2l
        dres[:-2, -2] = -dl
        dres[:-2, -1] = -drz

        dres[-2, :-2] = dl
        dres[-1, :-2] = drz
        return res, dres

    def minimize_boozer_penalty_constraints_LBFGS(self, tol=1e-3, maxiter=1000, constraint_weight=1., iota=0., G=None):
        r"""
        This function tries to find the surface that approximately solves

        .. math::
            \text{min}_x ~J(x) + \frac{1}{2} w_c (l - l_0)^2
                                 + \frac{1}{2} w_c (z(\varphi=0, \theta=0) - 0)^2

        where :math:`J(x) = \frac{1}{2}\mathbf r(x)^T \mathbf r(x)`, and :math:`\mathbf r(x)` contains
        the Boozer residuals at quadrature points :math:`1,\dots,n`.
        This is done using LBFGS.
        """

        s = self.surface
        if G is None:
            x = np.concatenate((s.get_dofs(), [iota]))
        else:
            x = np.concatenate((s.get_dofs(), [iota, G]))
        fun = lambda x: self.boozer_penalty_constraints(
            x, derivatives=1, constraint_weight=constraint_weight, optimize_G=G is not None)
        res = minimize(
            fun, x, jac=True, method='L-BFGS-B',
            options={'maxiter': maxiter, 'ftol': tol, 'gtol': tol, 'maxcor': 200})

        resdict = {
            "fun": res.fun, "gradient": res.jac, "iter": res.nit, "info": res, "success": res.success, "G": None,
        }
        if G is None:
            s.set_dofs(res.x[:-1])
            iota = res.x[-1]
        else:
            s.set_dofs(res.x[:-2])
            iota = res.x[-2]
            G = res.x[-1]
            resdict['G'] = G
        resdict['s'] = s
        resdict['iota'] = iota

        return resdict

    def minimize_boozer_penalty_constraints_newton(self, tol=1e-12, maxiter=10, constraint_weight=1., iota=0., G=None, stab=0.):
        """
        This function does the same as :mod:`minimize_boozer_penalty_constraints_LBFGS`, but instead of LBFGS it uses
        Newton's method.
        """
        s = self.surface
        if G is None:
            x = np.concatenate((s.get_dofs(), [iota]))
        else:
            x = np.concatenate((s.get_dofs(), [iota, G]))
        i = 0

        val, dval, d2val = self.boozer_penalty_constraints(
            x, derivatives=2, constraint_weight=constraint_weight, optimize_G=G is not None)
        norm = np.linalg.norm(dval)
        while i < maxiter and norm > tol:
            d2val += stab*np.identity(d2val.shape[0])
            dx = np.linalg.solve(d2val, dval)
            if norm < 1e-9:
                dx += np.linalg.solve(d2val, dval - d2val@dx)
            x = x - dx
            val, dval, d2val = self.boozer_penalty_constraints(
                x, derivatives=2, constraint_weight=constraint_weight, optimize_G=G is not None)
            norm = np.linalg.norm(dval)
            i = i+1

        r = self.boozer_penalty_constraints(
            x, derivatives=0, constraint_weight=constraint_weight, scalarize=False, optimize_G=G is not None)
        res = {
            "residual": r, "jacobian": dval, "hessian": d2val, "iter": i, "success": norm <= tol, "G": None,
        }
        if G is None:
            s.set_dofs(x[:-1])
            iota = x[-1]
        else:
            s.set_dofs(x[:-2])
            iota = x[-2]
            G = x[-1]
            res['G'] = G
        res['s'] = s
        res['iota'] = iota
        return res

    def minimize_boozer_penalty_constraints_ls(self, tol=1e-12, maxiter=10, constraint_weight=1., iota=0., G=None, method='lm'):
        """
        This function does the same as :mod:`minimize_boozer_penalty_constraints_LBFGS`, but instead of LBFGS it
        uses a nonlinear least squares algorithm when ``method='lm'``.  Options for the method 
        are the same as for :mod:`scipy.optimize.least_squares`. If ``method='manual'``, then a 
        damped Gauss-Newton method is used.
        """
        s = self.surface
        if G is None:
            x = np.concatenate((s.get_dofs(), [iota]))
        else:
            x = np.concatenate((s.get_dofs(), [iota, G]))
        norm = 1e10
        if method == 'manual':
            i = 0
            lam = 1.
            r, J = self.boozer_penalty_constraints(
                x, derivatives=1, constraint_weight=constraint_weight, scalarize=False, optimize_G=G is not None)
            b = J.T@r
            JTJ = J.T@J
            while i < maxiter and norm > tol:
                dx = np.linalg.solve(JTJ + lam * np.diag(np.diag(JTJ)), b)
                x -= dx
                r, J = self.boozer_penalty_constraints(
                    x, derivatives=1, constraint_weight=constraint_weight, scalarize=False, optimize_G=G is not None)
                b = J.T@r
                JTJ = J.T@J
                norm = np.linalg.norm(b)
                lam *= 1/3
                i += 1
            resdict = {
                "residual": r, "gradient": b, "jacobian": JTJ, "success": norm <= tol
            }
            if G is None:
                s.set_dofs(x[:-1])
                iota = x[-1]
            else:
                s.set_dofs(x[:-2])
                iota = x[-2]
                G = x[-1]
                resdict['G'] = G
            resdict['s'] = s
            resdict['iota'] = iota
            return resdict
        fun = lambda x: self.boozer_penalty_constraints(
            x, derivatives=0, constraint_weight=constraint_weight, scalarize=False, optimize_G=G is not None)
        jac = lambda x: self.boozer_penalty_constraints(
            x, derivatives=1, constraint_weight=constraint_weight, scalarize=False, optimize_G=G is not None)[1]
        res = least_squares(fun, x, jac=jac, method=method, ftol=tol, xtol=tol, gtol=tol, x_scale=1.0, max_nfev=maxiter)
        resdict = {
            "info": res, "residual": res.fun, "gradient": res.grad, "jacobian": res.jac, "success": res.status > 0,
            "G": None,
        }
        if G is None:
            s.set_dofs(res.x[:-1])
            iota = res.x[-1]
        else:
            s.set_dofs(res.x[:-2])
            iota = res.x[-2]
            G = res.x[-1]
            resdict['G'] = G
        resdict['s'] = s
        resdict['iota'] = iota
        return resdict

    def minimize_boozer_exact_constraints_newton(self, tol=1e-12, maxiter=10, iota=0., G=None, lm=[0., 0.]):
        r"""
        This function solves the constrained optimization problem

        .. math::
            \text{min}_x ~ J(x)

        subject to

        .. math::
            l - l_0 &= 0 \\
            z(\varphi=0,\theta=0) - 0 &= 0

        using Lagrange multipliers and Newton's method. In the above,
        :math:`J(x) = \frac{1}{2}\mathbf r(x)^T \mathbf r(x)`, and :math:`\mathbf r(x)` contains
        the Boozer residuals at quadrature points :math:`1,\dots,n`.

        The final constraint is not necessary for stellarator symmetric surfaces as it is automatically
        satisfied by the stellarator symmetric surface parametrization.
        """
        s = self.surface
        if G is not None:
            xl = np.concatenate((s.get_dofs(), [iota, G], lm))
        else:
            xl = np.concatenate((s.get_dofs(), [iota], lm))
        val, dval = self.boozer_exact_constraints(xl, derivatives=1, optimize_G=G is not None)
        norm = np.linalg.norm(val)
        i = 0
        while i < maxiter and norm > tol:
            if s.stellsym:
                A = dval[:-1, :-1]
                b = val[:-1]
                dx = np.linalg.solve(A, b)
                if norm < 1e-9:  # iterative refinement for higher accuracy. TODO: cache LU factorisation
                    dx += np.linalg.solve(A, b-A@dx)
                xl[:-1] = xl[:-1] - dx
            else:
                dx = np.linalg.solve(dval, val)
                if norm < 1e-9:  # iterative refinement for higher accuracy. TODO: cache LU factorisation
                    dx += np.linalg.solve(dval, val-dval@dx)
                xl = xl - dx
            val, dval = self.boozer_exact_constraints(xl, derivatives=1, optimize_G=G is not None)
            norm = np.linalg.norm(val)
            i = i + 1

        if s.stellsym:
            lm = xl[-2]
        else:
            lm = xl[-2:]

        res = {
            "residual": val, "jacobian": dval, "iter": i, "success": norm <= tol, "lm": lm, "G": None,
        }
        if G is not None:
            s.set_dofs(xl[:-4])
            iota = xl[-4]
            G = xl[-3]
            res['G'] = G
        else:
            s.set_dofs(xl[:-3])
            iota = xl[-3]
        res['s'] = s
        res['iota'] = iota
        return res

    def solve_residual_equation_exactly_newton(self, tol=1e-10, maxiter=10, iota=0., G=None):
        """
        This function solves the Boozer Surface residual equation exactly.  For
        this to work, we need the right balance of quadrature points, degrees
        of freedom and constraints.  For this reason, this only works for
        surfaces of type SurfaceXYZTensorFourier right now.

        Given ntor, mpol, nfp and stellsym, the surface is expected to be
        created in the following way::

            phis = np.linspace(0, 1/nfp, 2*ntor+1, endpoint=False)
            thetas = np.linspace(0, 1, 2*mpol+1, endpoint=False)
            s = SurfaceXYZTensorFourier(
                mpol=mpol, ntor=ntor, stellsym=stellsym, nfp=nfp,
                quadpoints_phi=phis, quadpoints_theta=thetas)

        Or the following two are also possible in the stellsym case::

            phis = np.linspace(0, 1/nfp, 2*ntor+1, endpoint=False)
            thetas = np.linspace(0, 0.5, mpol+1, endpoint=False)

        or::

            phis = np.linspace(0, 1/(2*nfp), ntor+1, endpoint=False)
            thetas = np.linspace(0, 1, 2*mpol+1, endpoint=False)

        and then::

            s = SurfaceXYZTensorFourier(
                mpol=mpol, ntor=ntor, stellsym=stellsym, nfp=nfp,
                quadpoints_phi=phis, quadpoints_theta=thetas)

        For the stellsym case, there is some redundancy between dofs.  This is
        taken care of inside this function.

        In the non-stellarator-symmetric case, the surface has
        ``(2*ntor+1)*(2*mpol+1)`` many quadrature points and
        ``3*(2*ntor+1)*(2*mpol+1)`` many dofs.

        Equations:
            - Boozer residual in x, y, and z at all quadrature points
            - z(0, 0) = 0
            - label constraint (e.g. volume or flux)

        Unknowns:
            - Surface dofs
            - iota
            - G

        So we end up having ``3*(2*ntor+1)*(2*mpol+1) + 2`` equations and the
        same number of unknowns.

        In the stellarator-symmetric case, we have
        ``D = (ntor+1)*(mpol+1)+ ntor*mpol + 2*(ntor+1)*mpol + 2*ntor*(mpol+1)
        = 6*ntor*mpol + 3*ntor + 3*mpol + 1``
        many dofs in the surface. After calling ``surface.get_stellsym_mask()`` we have kicked out
        ``2*ntor*mpol + ntor + mpol``
        quadrature points, i.e. we have
        ``2*ntor*mpol + ntor + mpol + 1``
        quadrature points remaining. In addition we know that the x coordinate of the
        residual at phi=0=theta is also always satisfied. In total this
        leaves us with
        ``3*(2*ntor*mpol + ntor + mpol) + 2`` equations for the boozer residual, plus
        1 equation for the label,
        which is the same as the number of surface dofs + 2 extra unknowns
        given by iota and G.
        """
        if not self.need_to_run_code:
            return self.res

        from simsopt.geo.surfacexyztensorfourier import SurfaceXYZTensorFourier
        s = self.surface
        if not isinstance(s, SurfaceXYZTensorFourier):
            raise RuntimeError('Exact solution of Boozer Surfaces only supported for SurfaceXYZTensorFourier')

        # In the case of stellarator symmetry, some of the information is
        # redundant, since the coordinates at (-phi, -theta) are the same (up
        # to sign changes) to those at (phi, theta). In addition, for stellsym
        # surfaces and stellsym magnetic fields, the residual in the x
        # component is always satisfied at phi=theta=0, so we ignore that one
        # too. The mask object below is True for those parts of the residual
        # that we need to keep, and False for those that we ignore.
        m = s.get_stellsym_mask()
        mask = np.concatenate((m[..., None], m[..., None], m[..., None]), axis=2)
        if s.stellsym:
            mask[0, 0, 0] = False
        mask = mask.flatten()

        label = self.label
        if G is None:
            G = 2. * np.pi * np.sum(np.abs(self.biotsavart.coil_currents)) * (4 * np.pi * 10**(-7) / (2 * np.pi))
        x = np.concatenate((s.get_dofs(), [iota, G]))
        i = 0
        r, J = boozer_surface_residual(s, iota, G, self.biotsavart, derivatives=1)
        norm = 1e6
        while i < maxiter:
            if s.stellsym:
                b = np.concatenate((r[mask], [(label.J()-self.targetlabel)]))
            else:
                b = np.concatenate((r[mask], [(label.J()-self.targetlabel), s.gamma()[0, 0, 2]]))
            norm = np.linalg.norm(b)
            if norm <= tol:
                break
            if s.stellsym:
                J = np.vstack((
                    J[mask, :],
                    np.concatenate((label.dJ_by_dsurfacecoefficients(), [0., 0.])),
                ))
            else:
                J = np.vstack((
                    J[mask, :],
                    np.concatenate((label.dJ_by_dsurfacecoefficients(), [0., 0.])),
                    np.concatenate((s.dgamma_by_dcoeff()[0, 0, 2, :], [0., 0.]))
                ))
            dx = np.linalg.solve(J, b)
            dx += np.linalg.solve(J, b-J@dx)
            x -= dx
            s.set_dofs(x[:-2])
            iota = x[-2]
            G = x[-1]
            i += 1
            r, J = boozer_surface_residual(s, iota, G, self.biotsavart, derivatives=1)

<<<<<<< HEAD
        if s.stellsym:
            J = np.vstack((
                J[mask, :],
                np.concatenate((label.dJ_by_dsurfacecoefficients(), [0., 0.])),
            ))
        else:
            J = np.vstack((
                J[mask, :],
                np.concatenate((label.dJ_by_dsurfacecoefficients(), [0., 0.])),
                np.concatenate((s.dgamma_by_dcoeff()[0, 0, 2, :], [0., 0.]))
            ))

        P, L, U = lu(J)
        res = {
            "residual": r, "jacobian": J, "iter": i, "success": norm <= tol, "G": G, "s": s, "iota": iota, "PLU": (P, L, U),
            "mask": mask, 'type': 'exact'
        }
        self.res = res
        self.need_to_run_code = False
        return res
=======
        res = {"residual": r, "jacobian": J, "iter": i, "success": norm <= tol,
               "G": G, "s": s, "iota": iota}
        return res

    @classmethod
    def from_dict(cls, d):
        decoder = MontyDecoder()
        bs = decoder.process_decoded(d["biotsavart"])
        surf = decoder.process_decoded(d["surface"])
        return cls(bs, surf, d["label"], d["targetlabel"])
>>>>>>> 57cc1ab6
<|MERGE_RESOLUTION|>--- conflicted
+++ resolved
@@ -1,22 +1,13 @@
 from scipy.optimize import minimize, least_squares
 import numpy as np
-<<<<<<< HEAD
 from scipy.linalg import lu
-=======
-from monty.json import MontyDecoder, MSONable
-
->>>>>>> 57cc1ab6
 from simsopt.geo.surfaceobjectives import boozer_surface_residual
 from simsopt._core.optimizable import Optimizable
 
 __all__ = ['BoozerSurface']
 
 
-<<<<<<< HEAD
 class BoozerSurface(Optimizable):
-=======
-class BoozerSurface(MSONable):
->>>>>>> 57cc1ab6
     r"""
     BoozerSurface and its associated methods can be used to compute the Boozer
     angles on a surface. It takes a Surface representation (e.g. SurfaceXYZFourier,
@@ -49,12 +40,8 @@
     """
 
     def __init__(self, biotsavart, surface, label, targetlabel):
-<<<<<<< HEAD
         Optimizable.__init__(self, depends_on=[biotsavart])
         self.bs = biotsavart
-=======
-        self.biotsavart = biotsavart
->>>>>>> 57cc1ab6
         self.surface = surface
         self.label = label
         self.targetlabel = targetlabel
@@ -97,11 +84,11 @@
 
         nsurfdofs = sdofs.size
         s = self.surface
-        biotsavart = self.biotsavart
+        bs = self.bs
 
         s.set_dofs(sdofs)
 
-        boozer = boozer_surface_residual(s, iota, G, biotsavart, derivatives=derivatives)
+        boozer = boozer_surface_residual(s, iota, G, bs, derivatives=derivatives)
 
         r = boozer[0]
 
@@ -182,11 +169,11 @@
             G = None
         lm = xl[-2:]
         s = self.surface
-        biotsavart = self.biotsavart
+        bs = self.bs
         s.set_dofs(sdofs)
         nsurfdofs = sdofs.size
 
-        boozer = boozer_surface_residual(s, iota, G, biotsavart, derivatives=derivatives+1)
+        boozer = boozer_surface_residual(s, iota, G, bs, derivatives=derivatives+1)
         r, J = boozer[0:2]
 
         dl = np.zeros((xl.shape[0]-2,))
@@ -522,10 +509,10 @@
 
         label = self.label
         if G is None:
-            G = 2. * np.pi * np.sum(np.abs(self.biotsavart.coil_currents)) * (4 * np.pi * 10**(-7) / (2 * np.pi))
+            G = 2. * np.pi * np.sum(np.abs(self.bs.coil_currents)) * (4 * np.pi * 10**(-7) / (2 * np.pi))
         x = np.concatenate((s.get_dofs(), [iota, G]))
         i = 0
-        r, J = boozer_surface_residual(s, iota, G, self.biotsavart, derivatives=1)
+        r, J = boozer_surface_residual(s, iota, G, self.bs, derivatives=1)
         norm = 1e6
         while i < maxiter:
             if s.stellsym:
@@ -553,9 +540,8 @@
             iota = x[-2]
             G = x[-1]
             i += 1
-            r, J = boozer_surface_residual(s, iota, G, self.biotsavart, derivatives=1)
-
-<<<<<<< HEAD
+            r, J = boozer_surface_residual(s, iota, G, self.bs, derivatives=1)
+
         if s.stellsym:
             J = np.vstack((
                 J[mask, :],
@@ -575,16 +561,4 @@
         }
         self.res = res
         self.need_to_run_code = False
-        return res
-=======
-        res = {"residual": r, "jacobian": J, "iter": i, "success": norm <= tol,
-               "G": G, "s": s, "iota": iota}
-        return res
-
-    @classmethod
-    def from_dict(cls, d):
-        decoder = MontyDecoder()
-        bs = decoder.process_decoded(d["biotsavart"])
-        surf = decoder.process_decoded(d["surface"])
-        return cls(bs, surf, d["label"], d["targetlabel"])
->>>>>>> 57cc1ab6
+        return res