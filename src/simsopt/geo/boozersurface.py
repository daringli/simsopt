from scipy.optimize import minimize, least_squares
import numpy as np
from simsopt.geo.surfaceobjectives import boozer_surface_residual


class BoozerSurface():

    def __init__(self, biotsavart, surface, label, targetlabel):
        self.bs = biotsavart
        self.surface = surface
        self.label = label
        self.targetlabel = targetlabel

    def boozer_penalty_constraints(self, x, derivatives=0, constraint_weight=1., scalarize=True, optimize_G=False):
        """
        Define the residual

        r(x) = [
            f_1(x),...,f_n(x),
            sqrt(constraint_weight) * (label-targetlabel),
            sqrt(constraint_weight) * (y(varphi=0, theta=0) - 0),
            sqrt(constraint_weight) * (z(varphi=0, theta=0) - 0),
        ]

        where {f_i}_i are the Boozer residuals at quadrature points 1,...,n.

        For scalarized=False, this function returns r(x) and optionally the Jacobian of r.

        for scalarized=True, this function returns

            g(x) = 0.5 * r(x)^T * r(x),

        i.e. the least squares residual and optionally the gradient and the Hessian of g.
        """

        assert derivatives in [0, 1, 2]
        if optimize_G:
            sdofs = x[:-2]
            iota = x[-2]
            G = x[-1]
        else:
            sdofs = x[:-1]
            iota = x[-1]
            G = None

        nsurfdofs = sdofs.size
        s = self.surface
        bs = self.bs

        s.set_dofs(sdofs)

        boozer = boozer_surface_residual(s, iota, G, bs, derivatives=derivatives)

        r = boozer[0]

        l = self.label.J()
        rl = (l-self.targetlabel)
        ry = (s.gamma()[0, 0, 1] - 0.)
        rz = (s.gamma()[0, 0, 2] - 0.)
        r = np.concatenate((r, [
            np.sqrt(constraint_weight) * rl,
            np.sqrt(constraint_weight) * ry,
            np.sqrt(constraint_weight) * rz
        ]))

        val = 0.5 * np.sum(r**2)
        if derivatives == 0:
            if scalarize:
                return val
            else:
                return r

        J = boozer[1]

        dl = np.zeros(x.shape)
        dry = np.zeros(x.shape)
        drz = np.zeros(x.shape)

        dl[:nsurfdofs] = self.label.dJ_by_dsurfacecoefficients()

        dry[:nsurfdofs] = s.dgamma_by_dcoeff()[0, 0, 1, :]
        drz[:nsurfdofs] = s.dgamma_by_dcoeff()[0, 0, 2, :]
        J = np.concatenate((
            J,
            np.sqrt(constraint_weight) * dl[None, :],
            np.sqrt(constraint_weight) * dry[None, :],
            np.sqrt(constraint_weight) * drz[None, :]), axis=0)
        dval = np.sum(r[:, None]*J, axis=0)
        if derivatives == 1:
            if scalarize:
                return val, dval
            else:
                return r, J
        if not scalarize:
            raise NotImplementedError('Can only return Hessian for scalarized version.')

        H = boozer[2]

        d2l = np.zeros((x.shape[0], x.shape[0]))
        d2l[:nsurfdofs, :nsurfdofs] = self.label.d2J_by_dsurfacecoefficientsdsurfacecoefficients()

        H = np.concatenate((
            H,
            np.sqrt(constraint_weight) * d2l[None, :, :],
            np.zeros(d2l[None, :, :].shape),
            np.zeros(d2l[None, :, :].shape)), axis=0)
        d2val = J.T @ J + np.sum(r[:, None, None] * H, axis=0)
        return val, dval, d2val


    def boozer_exact_constraints(self, xl, derivatives=0, optimize_G=True):
        """
        This function returns the optimality conditions corresponding to the minimisation problem

            min 0.5 * || f(x) ||^2_2

            subject to 

            label - targetlabel = 0
            y(varphi=0,theta=0) - 0 = 0
            z(varphi=0,theta=0) - 0 = 0

        as well as optionally the first derivatives for these optimality conditions.
        """
        assert derivatives in [0, 1]
        if optimize_G:
            sdofs = xl[:-5]
            iota = xl[-5]
            G = xl[-4]
        else:
            sdofs = xl[:-4]
            iota = xl[-4]
            G = None
        lm = xl[-3:]
        s = self.surface
        bs = self.bs
        s.set_dofs(sdofs)
        nsurfdofs = sdofs.size

        boozer = boozer_surface_residual(s, iota, G, bs, derivatives=derivatives+1)
        r, J = boozer[0:2]

        dl = np.zeros((xl.shape[0]-3,))

        l = self.label.J()
        dl[:nsurfdofs] = self.label.dJ_by_dsurfacecoefficients()
        dry = np.zeros((xl.shape[0]-3,))
        drz = np.zeros((xl.shape[0]-3,))
        g = [l-self.targetlabel]
        ry = (s.gamma()[0, 0, 1] - 0.)
        rz = (s.gamma()[0, 0, 2] - 0.)
        dry[:nsurfdofs] = s.dgamma_by_dcoeff()[0, 0, 1, :]
        drz[:nsurfdofs] = s.dgamma_by_dcoeff()[0, 0, 2, :]

        res = np.zeros(xl.shape)
        res[:-3] = np.sum(r[:, None]*J, axis=0) - lm[-3] * dl - lm[-2] * dry - lm[-1] * drz 
        res[-3] = g[0]
        res[-2] = ry
        res[-1] = rz
        if derivatives == 0:
            return res

        H = boozer[2]

        d2l = np.zeros((xl.shape[0]-3, xl.shape[0]-3))
        d2l[:nsurfdofs, :nsurfdofs] = self.label.d2J_by_dsurfacecoefficientsdsurfacecoefficients()

        dres = np.zeros((xl.shape[0], xl.shape[0]))
        dres[:-3, :-3] = J.T @ J + np.sum(r[:, None, None] * H, axis=0) - lm[-3]*d2l
        dres[:-3, -3] = -dl
        dres[:-3, -2] = -dry
        dres[:-3, -1] = -drz

        dres[-3, :-3] = dl
        dres[-2, :-3] = dry
        dres[-1, :-3] = drz
        return res, dres

    def minimize_boozer_penalty_constraints_LBFGS(self, tol=1e-3, maxiter=1000, constraint_weight=1., iota=0., G=None):
        """
        This function tries to find the surface that approximately solves

        min 0.5 * || f(x) ||^2_2 + 0.5 * constraint_weight * (label - labeltarget)^2
                                 + 0.5 * constraint_weight * (y(varphi=0, theta=0) - 0)^2
                                 + 0.5 * constraint_weight * (z(varphi=0, theta=0) - 0)^2

        where || f(x)||^2_2 is the sum of squares of the Boozer residual at
        the quadrature points.  This is done using LBFGS. 
        """

        s = self.surface
        if G is None:
            x = np.concatenate((s.get_dofs(), [iota]))
        else:
            x = np.concatenate((s.get_dofs(), [iota, G]))
        fun = lambda x: self.boozer_penalty_constraints(
            x, derivatives=1, constraint_weight=constraint_weight, optimize_G=G is not None)
        res = minimize(
            fun, x, jac=True, method='L-BFGS-B',
            options={'maxiter': maxiter, 'ftol': tol, 'gtol': tol, 'maxcor': 200})

        resdict = {
            "fun": res.fun, "gradient": res.jac, "iter": res.nit, "info": res, "success": res.success, "G": None,
        }
        if G is None:
            s.set_dofs(res.x[:-1])
            iota = res.x[-1]
        else:
            s.set_dofs(res.x[:-2])
            iota = res.x[-2]
            G = res.x[-1]
            resdict['G'] = G
        resdict['s'] = s
        resdict['iota'] = iota

        return resdict


    def minimize_boozer_penalty_constraints_newton(self, tol=1e-12, maxiter=10, constraint_weight=1., iota=0., G=None, stab=0.):
        """
        This function does the same as the above, but instead of LBFGS it uses
        Newton's method.
        """
        s = self.surface
        if G is None:
            x = np.concatenate((s.get_dofs(), [iota]))
        else:
            x = np.concatenate((s.get_dofs(), [iota, G]))
        i = 0

        val, dval, d2val = self.boozer_penalty_constraints(
            x, derivatives=2, constraint_weight=constraint_weight, optimize_G=G is not None)
        norm = np.linalg.norm(dval)
        while i < maxiter and norm > tol:
            d2val += stab*np.identity(d2val.shape[0])
            dx = np.linalg.solve(d2val, dval)
            if norm < 1e-9:
                dx += np.linalg.solve(d2val, dval - d2val@dx)
            x = x - dx
            val, dval, d2val = self.boozer_penalty_constraints(
                x, derivatives=2, constraint_weight=constraint_weight, optimize_G=G is not None)
            norm = np.linalg.norm(dval)
            i = i+1

<<<<<<< HEAD
        r = self.boozer_penalty_constraints(x, derivatives=0, constraint_weight=constraint_weight, scalarize=False, optimize_G=G is not None)
        res = { 
            "residual": r, "jacobian": dval, "hessian": d2val, "iter": i, "success": norm <= tol, "G": None,
=======
        res = {
            "residual": val, "jacobian": dval, "hessian": d2val, "iter": i, "success": norm <= tol, "G": None,
>>>>>>> f69fe84c
        }
        if G is None:
            s.set_dofs(x[:-1])
            iota = x[-1]
        else:
            s.set_dofs(x[:-2])
            iota = x[-2]
            G = x[-1]
            res['G'] = G
        res['s'] = s
        res['iota'] = iota
        return res

    def minimize_boozer_penalty_constraints_ls(self, tol=1e-12, maxiter=10, constraint_weight=1., iota=0., G=None, method='lm'):
        """
        This function does the same as the above, but instead of LBFGS it uses a nonlinear least squares algorithm.
        Options for method are the same as for scipy.optimize.least_squares.
        """
        s = self.surface
        if G is None:
            x = np.concatenate((s.get_dofs(), [iota]))
        else:
            x = np.concatenate((s.get_dofs(), [iota, G]))
        norm = 1e10
        if method == 'manual':
            i = 0
            lam = 1.
            r, J = self.boozer_penalty_constraints(
                x, derivatives=1, constraint_weight=constraint_weight, scalarize=False, optimize_G=G is not None)
            b = J.T@r
            JTJ = J.T@J 
            while i < maxiter and norm > tol:
                dx = np.linalg.solve(JTJ + lam * np.diag(np.diag(JTJ)), b)
                x -= dx
                r, J = self.boozer_penalty_constraints(
                    x, derivatives=1, constraint_weight=constraint_weight, scalarize=False, optimize_G=G is not None)
                b = J.T@r
                JTJ = J.T@J
                norm = np.linalg.norm(b)
                lam *= 1/3
                i += 1
            resdict = {
                "residual": r, "gradient": b, "jacobian": JTJ, "success": norm <= tol
            }
            if G is None:
                s.set_dofs(x[:-1])
                iota = x[-1]
            else:
                s.set_dofs(x[:-2])
                iota = x[-2]
                G = x[-1]
                resdict['G'] = G
            resdict['s'] = s
            resdict['iota'] = iota
            return resdict
        fun = lambda x: self.boozer_penalty_constraints(
            x, derivatives=0, constraint_weight=constraint_weight, scalarize=False, optimize_G=G is not None)
        jac = lambda x: self.boozer_penalty_constraints(
            x, derivatives=1, constraint_weight=constraint_weight, scalarize=False, optimize_G=G is not None)[1]
        res = least_squares(fun, x, jac=jac, method=method, ftol=tol, xtol=tol, gtol=tol, x_scale=1.0, max_nfev=maxiter)
        resdict = {
            "info": res, "residual": res.fun, "gradient": res.grad, "jacobian": res.jac, "success": res.status > 0, "G": None,
        }
        if G is None:
            s.set_dofs(res.x[:-1])
            iota = res.x[-1]
        else:
            s.set_dofs(res.x[:-2])
            iota = res.x[-2]
            G = res.x[-1]
            resdict['G'] = G
        resdict['s'] = s
        resdict['iota'] = iota
        return resdict

    def minimize_boozer_exact_constraints_newton(self, tol=1e-12, maxiter=10, iota=0., G=None, lm=[0., 0., 0.]):
        """
        This function solves the constrained optimization problem

            min 0.5 * || f(x) ||^2_2

            subject to 

            label - targetlabel = 0
            y(varphi=0,theta=0) - 0 = 0
            z(varphi=0,theta=0) - 0 = 0

        using Lagrange multipliers and Newton's method.  The final two constraints
        are not necessary for stellarator symmetric surfaces as they are automatically
        satisfied by the SurfaceXYZFourier parameterization.
        """
        s = self.surface
        if G is not None:
            xl = np.concatenate((s.get_dofs(), [iota, G], lm))
        else:
            xl = np.concatenate((s.get_dofs(), [iota], lm))
        val, dval = self.boozer_exact_constraints(xl, derivatives=1, optimize_G=G is not None)
        norm = np.linalg.norm(val)
        i = 0
        while i < maxiter and norm > tol:
            if s.stellsym:
                A = dval[:-2, :-2]
                b = val[:-2]
                dx = np.linalg.solve(A, b)
                if norm < 1e-9:  # iterative refinement for higher accuracy. TODO: cache LU factorisation
                    dx += np.linalg.solve(A, b-A@dx)
                xl[:-2] = xl[:-2] - dx
            else:
                dx = np.linalg.solve(dval, val)
                if norm < 1e-9:  # iterative refinement for higher accuracy. TODO: cache LU factorisation
                    dx += np.linalg.solve(dval, val-dval@dx)
                xl = xl - dx
            val, dval = self.boozer_exact_constraints(xl, derivatives=1, optimize_G=G is not None)
            norm = np.linalg.norm(val)
            i = i + 1

        if s.stellsym:
            lm = xl[-3]
        else:
            lm = xl[-3:]
<<<<<<< HEAD
        res = { 
=======

        res = {
>>>>>>> f69fe84c
            "residual": val, "jacobian": dval, "iter": i, "success": norm <= tol, "lm": lm, "G": None,
        }
        if G is not None:
            s.set_dofs(xl[:-5])
            iota = xl[-5]
            G = xl[-4]
            res['G'] = G
        else:
            s.set_dofs(xl[:-4])
            iota = xl[-4]
        res['s'] = s
        res['iota'] = iota
        return res
    
    def solve_residual_equation_exactly_newton(self, tol=1e-10, maxiter=10, iota=0., G=None):
        """
        This function solves the Boozer Surface residual equation exactly.  For
        this to work, we need the right balance of quadrature points, degrees
        of freedom and constraints.  For this reason, this only works for
        surfaces of type SurfaceXYZTensorFourier right now.

        Given ntor, mpol, nfp and stellsym, the surface is expected to be
        created in the following way:

            phis = np.linspace(0, 1/nfp, 2*ntor+1, endpoint=False)
            thetas = np.linspace(0, 1, 2*mpol+1, endpoint=False)
            s = SurfaceXYZTensorFourier(
                mpol=mpol, ntor=ntor, stellsym=stellsym, nfp=nfp, 
                quadpoints_phi=phis, quadpoints_theta=thetas)

        Note that the quadrature points are the same both for the stellsym and
        the not stellsym case. The redundancy is taken care of inside this
        function.

        Not stellsym:
            The surface has (2*ntor+1)*(2*mpol+1) many quadrature points and
            3*(2*ntor+1)*(2*mpol+1) many dofs.
            Equations:
                - Boozer residual in x, y, and z at all quadrature points
                - z(0, 0) = 0
                - label constraint (e.g. volume or flux)
            Unknowns:
                - Surface dofs
                - iota
                - G
            So we end up having 3*(2*ntor+1)*(2*mpol+1) + 2 equations and the
            same number of unknowns.
        
        Stellsym:
            In this case we have 

                D = (ntor+1)*(mpol+1)+ ntor*mpol + 2*(ntor+1)*mpol + 2*ntor*(mpol+1)
                  = 6*ntor*mpol + 3*ntor + 3*mpol + 1 

            many dofs in the surface. Of the 

                (2*ntor+1)*(2*mpol+1) = 4*ntor*mpol + 2*ntor + 2*mpol + 1

            quadrature points, one can show that just under half, i.e.

                2*ntor*mpol + ntor + mpol 

            quadrature points are completely redundant and can be kicked out.
            In addition we know that the x coordinate of the residual at
            phi=0=theta is also always satisfied. In total this leaves us with
            
                3*(2*ntor*mpol + ntor + mpol) + 2 equations for the boozer residual.
                1 equation for the label

            which is the same as the number of surface dofs + 2 extra unknowns
            given by iota and G.
        """

        from simsopt.geo.surfacexyztensorfourier import SurfaceXYZTensorFourier
        s = self.surface
        if not isinstance(s, SurfaceXYZTensorFourier):
            raise RuntimeError('Exact solution of Boozer Surfaces only supported for SurfaceXYZTensorFourier')

        ntor = s.ntor
        mpol = s.mpol
        nphi = len(s.quadpoints_phi)
        ntheta = len(s.quadpoints_theta)
        if not nphi == 2*ntor+1:
            raise RuntimeError('Need exactly 2*ntor+1 many quadrature points in phi direction')
        if not ntheta == 2*mpol+1:
            raise RuntimeError('Need exactly 2*mpol+1 many quadrature points in theta direction')

        # In the case of stellarator symmetry, some of the information is
        # redundant, since the coordinates at (-phi, -theta) are the same (up
        # to sign changes) to those at (phi, theta). In addition, for stellsym
        # surfaces and stellsym magnetic fields, the residual in the x
        # component is always satisfied at phi=theta=0, so we ignore that one
        # too. The mask object below is True for those parts of the residual
        # that we need to keep, and False for those that we ignore.
        mask = np.zeros_like(s.gamma())
        if s.stellsym:
            for phi in reversed(range(0, nphi)):
                for theta in reversed(range(0, ntheta)):
                    for d in range(3):
                        negphi = nphi-phi if phi > 0 else phi
                        negtheta = ntheta-theta if theta > 0 else theta
                        mask[phi, theta, d] = 1.
                        mask[negphi, negtheta, d] = -1.
            mask[0, 0, 0] = -1
            mask[0, 0, 1] = 1
            mask[0, 0, 2] = 1
        else:
            mask[:] = 1
        mask = (mask>0.5).flatten()

    
        label = self.label
        if G is None:
            G = 2. * np.pi * np.sum(np.abs(self.bs.coil_currents)) * (4 * np.pi * 10**(-7) / (2 * np.pi))
        x = np.concatenate((s.get_dofs(), [iota, G]))
        i = 0
        r, J = boozer_surface_residual(s, iota, G, self.bs, derivatives=1)
        norm = np.linalg.norm(r)
        while i < maxiter and norm > tol:
            if s.stellsym:
                J = np.vstack((
                    J[mask, :], 
                    np.concatenate((label.dJ_by_dsurfacecoefficients(), [0., 0.])),
                ))
                b = np.concatenate((r[mask], [(label.J()-self.targetlabel)]))
            else:
                J = np.vstack((
                    J[mask, :], 
                    np.concatenate((label.dJ_by_dsurfacecoefficients(), [0., 0.])),
                    np.concatenate((s.dgamma_by_dcoeff()[0, 0, 2, :], [0., 0.]))
                ))
                b = np.concatenate((r[mask], [(label.J()-self.targetlabel), s.gamma()[0, 0, 2]]))
            dx = np.linalg.solve(J, b)
            dx += np.linalg.solve(J, b-J@dx)
            x -= dx
            s.set_dofs(x[:-2])
            iota = x[-2]
            G = x[-1]
            i += 1
            r, J = boozer_surface_residual(s, iota, G, self.bs, derivatives=1)
            norm = np.linalg.norm(r)

        res = { 
            "residual": r, "jacobian": J, "iter": i, "success": norm <= tol, "G": G, "s": s, "iota": iota
        }
        return res<|MERGE_RESOLUTION|>--- conflicted
+++ resolved
@@ -242,14 +242,10 @@
             norm = np.linalg.norm(dval)
             i = i+1
 
-<<<<<<< HEAD
-        r = self.boozer_penalty_constraints(x, derivatives=0, constraint_weight=constraint_weight, scalarize=False, optimize_G=G is not None)
-        res = { 
+        r = self.boozer_penalty_constraints(
+            x, derivatives=0, constraint_weight=constraint_weight, scalarize=False, optimize_G=G is not None)
+        res = {
             "residual": r, "jacobian": dval, "hessian": d2val, "iter": i, "success": norm <= tol, "G": None,
-=======
-        res = {
-            "residual": val, "jacobian": dval, "hessian": d2val, "iter": i, "success": norm <= tol, "G": None,
->>>>>>> f69fe84c
         }
         if G is None:
             s.set_dofs(x[:-1])
@@ -280,7 +276,7 @@
             r, J = self.boozer_penalty_constraints(
                 x, derivatives=1, constraint_weight=constraint_weight, scalarize=False, optimize_G=G is not None)
             b = J.T@r
-            JTJ = J.T@J 
+            JTJ = J.T@J
             while i < maxiter and norm > tol:
                 dx = np.linalg.solve(JTJ + lam * np.diag(np.diag(JTJ)), b)
                 x -= dx
@@ -311,7 +307,8 @@
             x, derivatives=1, constraint_weight=constraint_weight, scalarize=False, optimize_G=G is not None)[1]
         res = least_squares(fun, x, jac=jac, method=method, ftol=tol, xtol=tol, gtol=tol, x_scale=1.0, max_nfev=maxiter)
         resdict = {
-            "info": res, "residual": res.fun, "gradient": res.grad, "jacobian": res.jac, "success": res.status > 0, "G": None,
+            "info": res, "residual": res.fun, "gradient": res.grad, "jacobian": res.jac, "success": res.status > 0,
+            "G": None,
         }
         if G is None:
             s.set_dofs(res.x[:-1])
@@ -331,7 +328,7 @@
 
             min 0.5 * || f(x) ||^2_2
 
-            subject to 
+            subject to
 
             label - targetlabel = 0
             y(varphi=0,theta=0) - 0 = 0
@@ -370,12 +367,7 @@
             lm = xl[-3]
         else:
             lm = xl[-3:]
-<<<<<<< HEAD
-        res = { 
-=======
-
         res = {
->>>>>>> f69fe84c
             "residual": val, "jacobian": dval, "iter": i, "success": norm <= tol, "lm": lm, "G": None,
         }
         if G is not None:
@@ -389,7 +381,7 @@
         res['s'] = s
         res['iota'] = iota
         return res
-    
+
     def solve_residual_equation_exactly_newton(self, tol=1e-10, maxiter=10, iota=0., G=None):
         """
         This function solves the Boozer Surface residual equation exactly.  For
@@ -403,7 +395,7 @@
             phis = np.linspace(0, 1/nfp, 2*ntor+1, endpoint=False)
             thetas = np.linspace(0, 1, 2*mpol+1, endpoint=False)
             s = SurfaceXYZTensorFourier(
-                mpol=mpol, ntor=ntor, stellsym=stellsym, nfp=nfp, 
+                mpol=mpol, ntor=ntor, stellsym=stellsym, nfp=nfp,
                 quadpoints_phi=phis, quadpoints_theta=thetas)
 
         Note that the quadrature points are the same both for the stellsym and
@@ -423,25 +415,25 @@
                 - G
             So we end up having 3*(2*ntor+1)*(2*mpol+1) + 2 equations and the
             same number of unknowns.
-        
+
         Stellsym:
-            In this case we have 
+            In this case we have
 
                 D = (ntor+1)*(mpol+1)+ ntor*mpol + 2*(ntor+1)*mpol + 2*ntor*(mpol+1)
-                  = 6*ntor*mpol + 3*ntor + 3*mpol + 1 
-
-            many dofs in the surface. Of the 
+                  = 6*ntor*mpol + 3*ntor + 3*mpol + 1
+
+            many dofs in the surface. Of the
 
                 (2*ntor+1)*(2*mpol+1) = 4*ntor*mpol + 2*ntor + 2*mpol + 1
 
             quadrature points, one can show that just under half, i.e.
 
-                2*ntor*mpol + ntor + mpol 
+                2*ntor*mpol + ntor + mpol
 
             quadrature points are completely redundant and can be kicked out.
             In addition we know that the x coordinate of the residual at
             phi=0=theta is also always satisfied. In total this leaves us with
-            
+
                 3*(2*ntor*mpol + ntor + mpol) + 2 equations for the boozer residual.
                 1 equation for the label
 
@@ -484,9 +476,8 @@
             mask[0, 0, 2] = 1
         else:
             mask[:] = 1
-        mask = (mask>0.5).flatten()
-
-    
+        mask = (mask > 0.5).flatten()
+
         label = self.label
         if G is None:
             G = 2. * np.pi * np.sum(np.abs(self.bs.coil_currents)) * (4 * np.pi * 10**(-7) / (2 * np.pi))
@@ -497,13 +488,13 @@
         while i < maxiter and norm > tol:
             if s.stellsym:
                 J = np.vstack((
-                    J[mask, :], 
+                    J[mask, :],
                     np.concatenate((label.dJ_by_dsurfacecoefficients(), [0., 0.])),
                 ))
                 b = np.concatenate((r[mask], [(label.J()-self.targetlabel)]))
             else:
                 J = np.vstack((
-                    J[mask, :], 
+                    J[mask, :],
                     np.concatenate((label.dJ_by_dsurfacecoefficients(), [0., 0.])),
                     np.concatenate((s.dgamma_by_dcoeff()[0, 0, 2, :], [0., 0.]))
                 ))
@@ -518,7 +509,7 @@
             r, J = boozer_surface_residual(s, iota, G, self.bs, derivatives=1)
             norm = np.linalg.norm(r)
 
-        res = { 
+        res = {
             "residual": r, "jacobian": J, "iter": i, "success": norm <= tol, "G": G, "s": s, "iota": iota
         }
         return res