from pathlib import Path
import warnings

import numpy as np
from pyevtk.hl import pointsToVTK

from .._core.descriptor import OneofStrings
from . import Surface, SurfaceRZFourier
import simsoptpp as sopp

__all__ = ['PermanentMagnetGrid']


class PermanentMagnetGrid:
    r"""
    ``PermanentMagnetGrid`` is a class for setting up the grid,
    plasma surface, and other objects needed to perform permanent
    magnet optimization for stellarators. The class
    takes as input two toroidal surfaces specified as SurfaceRZFourier
    objects, and initializes a set of points (in cylindrical coordinates)
    between these surfaces. If an existing FAMUS grid file called
    from FAMUS is desired, use from_famus() instead.
    It finishes initialization by pre-computing
    a number of quantities required for the optimization such as the
    geometric factor in the dipole part of the magnetic field and the
    target Bfield that is a sum of the coil and plasma magnetic fields.

    Args:
        plasma_boundary: Surface class object 
            Representing the plasma boundary surface. Gets converted
            into SurfaceRZFourier object for ease of use.
        Bn: 2D numpy array, shape (ntheta_quadpoints, nphi_quadpoints)
            Magnetic field (coils and plasma) at the plasma
            boundary. Typically this will be the optimized plasma
            magnetic field from a stage-1 optimization, and the
            optimized coils from a basic stage-2 optimization.
            This variable must be specified to run the permanent
            magnet optimization.
        coordinate_flag: string
            Flag to specify the coordinate system used for the grid and optimization.
            This is primarily used to tell the optimizer which coordinate directions
            should be considered, "grid-aligned". Therefore, you can do weird stuff
            like cartesian grid-alignment on a simple toroidal grid, which might
            be self-defeating. However, if coordinate_flag='cartesian' a rectangular
            Cartesian grid is initialized using the Nx, Ny, and Nz parameters. If
            the coordinate_flag='cylindrical', a uniform cylindrical grid is initialized
            using the dr and dz parameters.
    """
    coordinate_flag = OneofStrings("cartesian", "cylindrical", "toroidal")

    def __init__(self, plasma_boundary: Surface, Bn, coordinate_flag='cartesian'):
        Bn = np.array(Bn)
        if len(Bn.shape) != 2: 
            raise ValueError('Normal magnetic field surface data is incorrect shape.')
        self.Bn = Bn

<<<<<<< HEAD
        if coordinate_flag == 'cartesian':
            warnings.warn(
                'Cartesian grid of rectangular cubes will be built, since '
                'coordinate_flag = "cartesian". However, such a grid can be '
                'appropriately reflected only for nfp = 2 and nfp = 4, '
                'unlike the uniform cylindrical grid, which has continuous '
                'rotational symmetry.'
            )
=======
        if coordinate_flag not in ['cartesian', 'cylindrical', 'toroidal']:
            raise NotImplementedError(
                'Only cartesian, cylindrical, and toroidal (simple toroidal)'
                ' coordinate systems have been implemented so far.')
        elif coordinate_flag == 'cartesian':
            warnings.warn('Cartesian grid of rectangular cubes will be built, since '
                          'coordinate_flag = "cartesian". However, such a grid can be '
                          'appropriately reflected only for nfp = 2 and nfp = 4, '
                          'unlike the uniform cylindrical grid, which has continuous '
                          'rotational symmetry.')
>>>>>>> 6a070abe
        self.coordinate_flag = coordinate_flag
        self.plasma_boundary = plasma_boundary.to_RZFourier()
        self.R0 = self.plasma_boundary.get_rc(0, 0)
        self.nphi = len(self.plasma_boundary.quadpoints_phi)
        self.ntheta = len(self.plasma_boundary.quadpoints_theta)

    def _setup_uniform_grid(self):
        """
        Initializes a uniform grid in cartesian coordinates and sets
        some important grid variables for later.
        """
        # Get (X, Y, Z) coordinates of the two boundaries
        xyz_inner = self.inner_toroidal_surface.gamma()
        self.xyz_inner = xyz_inner.reshape(-1, 3)
        self.x_inner = xyz_inner[:, :, 0]
        self.y_inner = xyz_inner[:, :, 1]
        self.z_inner = xyz_inner[:, :, 2]
        xyz_outer = self.outer_toroidal_surface.gamma()
        self.xyz_outer = xyz_outer.reshape(-1, 3)
        self.x_outer = xyz_outer[:, :, 0]
        self.y_outer = xyz_outer[:, :, 1]
        self.z_outer = xyz_outer[:, :, 2]

        x_max = np.max(self.x_outer)
        x_min = np.min(self.x_outer)
        y_max = np.max(self.y_outer)
        y_min = np.min(self.y_outer)
        z_max = np.max(self.z_outer)
        z_min = np.min(self.z_outer)
        z_max = max(z_max, abs(z_min))

        # Make grid uniform in (X, Y)
        min_xy = min(x_min, y_min)
        max_xy = max(x_max, y_max)
        x_min = min_xy
        y_min = min_xy
        x_max = max_xy
        y_max = max_xy

        # Initialize uniform grid
        Nx = self.Nx
        Ny = self.Ny
        Nz = self.Nz
        self.dx = (x_max - x_min) / (Nx - 1)
        self.dy = (y_max - y_min) / (Ny - 1)
        self.dz = 2 * z_max / (Nz - 1)

        # Extra work below so that the stitching with the symmetries is done in
        # such a way that the reflected cells are still dx and dy away from
        # the old cells.
        #### Note that Cartesian cells can only do nfp = 2, 4, 6, ... 
        #### and correctly be rotated to have the right symmetries
        if (self.plasma_boundary.nfp % 2) == 0:
            X = np.linspace(self.dx / 2.0, (x_max - x_min) + self.dx / 2.0, Nx, endpoint=True)
            Y = np.linspace(self.dy / 2.0, (y_max - y_min) + self.dy / 2.0, Ny, endpoint=True)
        else:
            X = np.linspace(x_min, x_max, Nx, endpoint=True)
            Y = np.linspace(y_min, y_max, Ny, endpoint=True)
        Z = np.linspace(-z_max, z_max, Nz, endpoint=True)

        # Make 3D mesh
        X, Y, Z = np.meshgrid(X, Y, Z, indexing='ij')
        self.xyz_uniform = np.transpose(np.array([X, Y, Z]), [1, 2, 3, 0]).reshape(Nx * Ny * Nz, 3)

        # Extra work for nfp = 4 to chop off half of the originally nfp = 2 uniform grid
        if self.plasma_boundary.nfp == 4:
            inds = []
            for i in range(Nx):
                for j in range(Ny):
                    for k in range(Nz):
                        if X[i, j, k] < Y[i, j, k]:
                            inds.append(int(i * Ny * Nz + j * Nz + k))
            good_inds = np.setdiff1d(np.arange(Nx * Ny * Nz), inds)
            self.xyz_uniform = self.xyz_uniform[good_inds, :]

        # Save uniform grid before we start chopping off parts.
        contig = np.ascontiguousarray
        pointsToVTK('uniform_grid', contig(self.xyz_uniform[:, 0]),
                    contig(self.xyz_uniform[:, 1]), contig(self.xyz_uniform[:, 2]))

    @classmethod
    def geo_setup_from_famus(cls, plasma_boundary, Bn, famus_filename, **kwargs):
        """
        Function to initialize a SIMSOPT PermanentMagnetGrid from a 
        pre-existing FAMUS file defining a grid of magnets. For
        example, this function is used for the
        half-Tesla NCSX configuration (c09r000) and MUSE grids.

        Args
        ----------
        famus_filename : string
            Filename of a FAMUS grid file (a pre-made dipole grid).
        kwargs: The following are valid keyword arguments.
            m_maxima: float or 1D numpy array, shape (Ndipoles)
                Optional array of maximal dipole magnitudes for the permanent
                magnets. If not provided, defaults to the common magnets
                used in the MUSE design, with strengths ~ 1 Tesla.
            pol_vectors: 3D numpy array, shape (Ndipoles, Ncoords, 3)
                Optional set of local coordinate systems for each dipole, 
                which specifies which directions should be considered grid-aligned.
                Ncoords can be > 3, as in the PM4Stell design.
            coordinate_flag: string
                Flag to specify the coordinate system used for the grid and optimization.
                This is primarily used to tell the optimizer which coordinate directions
                should be considered, "grid-aligned". Therefore, you can do weird stuff
                like cartesian grid-alignment on a simple toroidal grid, which might
                be self-defeating. However, if coordinate_flag='cartesian' a rectangular
                Cartesian grid is initialized using the Nx, Ny, and Nz parameters. If
                the coordinate_flag='cylindrical', a uniform cylindrical grid is initialized
                using the dr and dz parameters.
            downsample: int
                Optional integer for downsampling the FAMUS grid, since
                the MUSE and other grids can be very high resolution
                and this makes CI take a long while.
        Returns
        -------
        pm_grid: An initialized PermanentMagnetGrid class object.

        """
        coordinate_flag = kwargs.pop("coordinate_flag", "cartesian")
        downsample = kwargs.pop("downsample", 1)
        pol_vectors = kwargs.pop("pol_vectors", None)
        m_maxima = kwargs.pop("m_maxima", None)
        if str(famus_filename)[-6:] != '.focus':
            raise ValueError('Famus filename must end in .focus')

        pm_grid = cls(plasma_boundary, Bn, coordinate_flag)
        pm_grid.famus_filename = famus_filename
        ox, oy, oz, Ic, M0s = np.loadtxt(famus_filename, skiprows=3, usecols=[3, 4, 5, 6, 7],
                                         delimiter=',', unpack=True)

        # Downsample the resolution as needed 
        inds_total = np.arange(len(ox))
        inds_downsampled = inds_total[::downsample]

        # also remove any dipoles where the diagnostic ports should be
        nonzero_inds = np.intersect1d(np.ravel(np.where(Ic == 1.0)), inds_downsampled) 
        pm_grid.Ic_inds = nonzero_inds
        ox = ox[nonzero_inds]
        oy = oy[nonzero_inds]
        oz = oz[nonzero_inds]
        premade_dipole_grid = np.array([ox, oy, oz]).T
        pm_grid.ndipoles = premade_dipole_grid.shape[0]

        # Not normalized to 1 like quadpoints_phi!
        pm_grid.pm_phi = np.arctan2(premade_dipole_grid[:, 1], premade_dipole_grid[:, 0])
        uniq_phi, counts_phi = np.unique(pm_grid.pm_phi.round(decimals=6), return_counts=True)
        pm_grid.pm_nphi = len(uniq_phi)
        pm_grid.pm_uniq_phi = uniq_phi
        pm_grid.inds = counts_phi
        for i in reversed(range(1, pm_grid.pm_nphi)):
            for j in range(0, i):
                pm_grid.inds[i] += pm_grid.inds[j]
        pm_grid.dipole_grid_xyz = premade_dipole_grid

        if m_maxima is None:
            B_max = 1.465  # value used in FAMUS runs for MUSE
            mu0 = 4 * np.pi * 1e-7
            cell_vol = M0s * mu0 / B_max
            pm_grid.m_maxima = B_max * cell_vol[nonzero_inds] / mu0
        else:
            if isinstance(m_maxima, float):
                pm_grid.m_maxima = m_maxima * np.ones(pm_grid.ndipoles)
            else:
                pm_grid.m_maxima = m_maxima
            if len(pm_grid.m_maxima) != pm_grid.ndipoles:
                raise ValueError('m_maxima passed to geo_setup_from_famus but with '
                                 'the wrong shape, i.e. != number of dipoles.')

        if pol_vectors is not None:
            pol_vectors = np.array(pol_vectors)
            if len(pol_vectors.shape) != 3:
                raise ValueError('pol vectors must be a 3D array.')
            elif pol_vectors.shape[2] != 3:
                raise ValueError('Third dimension of `pol_vectors` array '
                                 'must be 3')
            elif pm_grid.coordinate_flag != 'cartesian':
                raise ValueError('pol_vectors argument can only be used with coordinate_flag = cartesian currently')
            elif pol_vectors.shape[0] != pm_grid.ndipoles:
                raise ValueError('First dimension of `pol_vectors` array '
                                 'must equal the number of dipoles')

        pm_grid.pol_vectors = pol_vectors
        pm_grid._optimization_setup()
        return pm_grid

    def _setup_uniform_rz_grid(self):
        """
        Initializes a uniform grid in cylindrical coordinates and sets
        some important grid variables for later.
        """
        # Get (R, Z) coordinates of the three boundaries
        xyz_inner = self.inner_toroidal_surface.gamma()
        self.r_inner = np.sqrt(xyz_inner[:, :, 0] ** 2 + xyz_inner[:, :, 1] ** 2)
        self.z_inner = xyz_inner[:, :, 2]
        xyz_outer = self.outer_toroidal_surface.gamma()
        self.r_outer = np.sqrt(xyz_outer[:, :, 0] ** 2 + xyz_outer[:, :, 1] ** 2)
        self.z_outer = xyz_outer[:, :, 2]

        r_max = np.max(self.r_outer)
        r_min = np.min(self.r_outer)
        z_max = np.max(self.z_outer)
        z_min = np.min(self.z_outer)

        # Initialize uniform grid of curved, square bricks
        Nr = int((r_max - r_min) / self.dr)
        self.Nr = Nr
        self.dz = self.dr
        Nz = int((z_max - z_min) / self.dz)
        self.Nz = Nz
        phi = 2 * np.pi * np.copy(self.plasma_boundary.quadpoints_phi)
        R = np.linspace(r_min, r_max, Nr)
        Z = np.linspace(z_min, z_max, Nz)

        # Make 3D mesh
        R, Phi, Z = np.meshgrid(R, phi, Z, indexing='ij')
        self.RPhiZ = np.transpose(np.array([R, Phi, Z]), [1, 2, 3, 0])
        RPhiZ_grid = np.transpose(self.RPhiZ, [0, 2, 1, 3])
        RPhiZ_grid = RPhiZ_grid.reshape(RPhiZ_grid.shape[0] * RPhiZ_grid.shape[1], RPhiZ_grid.shape[2], 3)
        return RPhiZ_grid

    @classmethod
    def geo_setup_between_toroidal_surfaces(
        cls, 
        plasma_boundary,
        Bn,
        inner_toroidal_surface: Surface, 
        outer_toroidal_surface: Surface,
        **kwargs,
    ):
        """
        Function to initialize a SIMSOPT PermanentMagnetGrid from a 
        volume defined by two toroidal surfaces. These must be specified
        directly. Often a good choice is made by extending the plasma 
        boundary by its normal vectors.

        Args
        ----------
        inner_toroidal_surface: Surface class object 
            Representing the inner toroidal surface of the volume.
            Gets converted into SurfaceRZFourier object for 
            ease of use.
        outer_toroidal_surface: Surface object representing
            the outer toroidal surface of the volume. Typically 
            want this to have same quadrature points as the inner
            surface for a functional grid setup. 
            Gets converted into SurfaceRZFourier object for 
            ease of use.
        kwargs: The following are valid keyword arguments.
            m_maxima: float or 1D numpy array, shape (Ndipoles)
                Optional array of maximal dipole magnitudes for the permanent
                magnets. If not provided, defaults to the common magnets
                used in the MUSE design, with strengths ~ 1 Tesla.
            pol_vectors: 3D numpy array, shape (Ndipoles, Ncoords, 3)
                Optional set of local coordinate systems for each dipole, 
                which specifies which directions should be considered grid-aligned.
                Ncoords can be > 3, as in the PM4Stell design.
            dr: double
                Radial grid spacing in the permanent magnet manifold. Used only if 
                coordinate_flag = cylindrical, then dr is the radial size of the
                cylindrical bricks in the grid.
            dz: double
                Axial grid spacing in the permanent magnet manifold. Used only if
                coordinate_flag = cylindrical, then dz is the axial size of the
                cylindrical bricks in the grid.
            Nx: int
                Number of points in x to use in a cartesian grid, taken between the 
                inner and outer toroidal surfaces. Used only if the
                coordinate_flag = cartesian, then Nx is the x-size of the
                rectangular cubes in the grid.
            Ny: int
                Number of points in y to use in a cartesian grid, taken between the 
                inner and outer toroidal surfaces. Used only if the
                coordinate_flag = cartesian, then Ny is the y-size of the
                rectangular cubes in the grid.
            Nz: int
                Number of points in z to use in a cartesian grid, taken between the 
                inner and outer toroidal surfaces. Used only if the
                coordinate_flag = cartesian, then Nz is the z-size of the
                rectangular cubes in the grid.
            coordinate_flag: string
                Flag to specify the coordinate system used for the grid and optimization.
                This is primarily used to tell the optimizer which coordinate directions
                should be considered, "grid-aligned". Therefore, you can do weird stuff
                like cartesian grid-alignment on a simple toroidal grid, which might
                be self-defeating. However, if coordinate_flag='cartesian' a rectangular
                Cartesian grid is initialized using the Nx, Ny, and Nz parameters. If
                the coordinate_flag='cylindrical', a uniform cylindrical grid is initialized
                using the dr and dz parameters.
        Returns
        -------
        pm_grid: An initialized PermanentMagnetGrid class object.

        """
        coordinate_flag = kwargs.pop("coordinate_flag", "cartesian")
        pol_vectors = kwargs.pop("pol_vectors", None)
        m_maxima = kwargs.pop("m_maxima", None)
        pm_grid = cls(plasma_boundary, Bn, coordinate_flag) 
        Nx = kwargs.pop("Nx", 10)
        Ny = kwargs.pop("Ny", 10)
        Nz = kwargs.pop("Nz", 10)
        dr = kwargs.pop("dr", 0.1)
        dz = kwargs.pop("dz", 0.1)
        if Nx <= 0 or Ny <= 0 or Nz <= 0:
            raise ValueError('Nx, Ny, and Nz should be positive integers')
        if dr <= 0 or dz <= 0:
            raise ValueError('dr and dz should be positive floats')
        pm_grid.dr = dr
        pm_grid.dz = dz
        pm_grid.Nx = Nx
        pm_grid.Ny = Ny
        pm_grid.Nz = Nz
        pm_grid.inner_toroidal_surface = inner_toroidal_surface.to_RZFourier()
        pm_grid.outer_toroidal_surface = outer_toroidal_surface.to_RZFourier()

        # Have the uniform grid, now need to loop through and eliminate cells.
        contig = np.ascontiguousarray

        # Sometimes use pm_grid.plasma_boundary.unitnormal().reshape(-1, 3)
        normal_inner = inner_toroidal_surface.unitnormal().reshape(-1, 3)   
        normal_outer = outer_toroidal_surface.unitnormal().reshape(-1, 3)   

        # Make a uniform cylindrical grid, usually with dr=dz, i.e. "cylindrical bricks"
        if coordinate_flag == 'cylindrical':
            RPhiZ_grid = pm_grid._setup_uniform_rz_grid()
            temp_grid, inds = sopp.define_a_uniform_cylindrical_grid_between_two_toroidal_surfaces(
                contig(2 * np.pi * plasma_boundary.quadpoints_phi),
                contig(normal_inner), 
                contig(normal_outer),
                contig(RPhiZ_grid), 
                contig(pm_grid.r_inner), 
                contig(pm_grid.r_outer), 
                contig(pm_grid.z_inner), 
                contig(pm_grid.z_outer))
            # define_a_uniform_cylindrical_grid_between_two_toroidal_surfaces only returns the inds to chop at
            # so need to loop through and chop the grid now
            inds = np.array(inds, dtype=int)
            for i in reversed(range(1, len(inds))):
                for j in range(0, i):
                    inds[i] += inds[j]
            pm_grid.inds = inds
            pm_grid.ndipoles = inds[-1]
            final_grid = []
            for i in range(temp_grid.shape[0]):
                if not np.allclose(temp_grid[i, :], 0.0):
                    final_grid.append(temp_grid[i, :])
            pm_grid.final_grid = np.array(final_grid)
            cell_vol = pm_grid.final_grid[:, 0] * pm_grid.dr * pm_grid.dz * 2 * np.pi / (pm_grid.nphi * pm_grid.plasma_boundary.nfp * 2)
            # alternatively, weight things roughly by the minor radius
            # cell_vol = np.sqrt((dipole_grid_r - self.plasma_boundary.get_rc(0, 0)) ** 2 + dipole_grid_z ** 2) * self.dr * self.dz * 2 * np.pi / (self.nphi * self.plasma_boundary.nfp * 2)
            pm_grid.dipole_grid_xyz = np.zeros(pm_grid.final_grid.shape)
            pm_grid.dipole_grid_xyz[:, 0] = pm_grid.final_grid[:, 0] * np.cos(pm_grid.final_grid[:, 1])
            pm_grid.dipole_grid_xyz[:, 1] = pm_grid.final_grid[:, 0] * np.sin(pm_grid.final_grid[:, 1])
            pm_grid.dipole_grid_xyz[:, 2] = pm_grid.final_grid[:, 2]
            pm_grid.pm_phi = pm_grid.final_grid[:, 1]
        else:
            # If some other coordinate_flag, use a retangular Cartesian grid
            pm_grid._setup_uniform_grid()
            pm_grid.dipole_grid_xyz = sopp.define_a_uniform_cartesian_grid_between_two_toroidal_surfaces(
                contig(normal_inner), 
                contig(normal_outer), 
                contig(pm_grid.xyz_uniform), 
                contig(pm_grid.xyz_inner), 
                contig(pm_grid.xyz_outer))
            inds = np.ravel(np.logical_not(np.all(pm_grid.dipole_grid_xyz == 0.0, axis=-1)))
            pm_grid.dipole_grid_xyz = pm_grid.dipole_grid_xyz[inds, :]
            pm_grid.ndipoles = pm_grid.dipole_grid_xyz.shape[0]
            pm_grid.pm_phi = np.arctan2(pm_grid.dipole_grid_xyz[:, 1], pm_grid.dipole_grid_xyz[:, 0])
            cell_vol = pm_grid.dx * pm_grid.dy * pm_grid.dz * np.ones(pm_grid.ndipoles) 
            pointsToVTK('dipole_grid',
                        contig(pm_grid.dipole_grid_xyz[:, 0]),
                        contig(pm_grid.dipole_grid_xyz[:, 1]),
                        contig(pm_grid.dipole_grid_xyz[:, 2]))
        if m_maxima is None:
            B_max = 1.465  # value used in FAMUS runs for MUSE
            mu0 = 4 * np.pi * 1e-7
            pm_grid.m_maxima = B_max * cell_vol / mu0
        else:
            if isinstance(m_maxima, float):
                pm_grid.m_maxima = m_maxima * np.ones(pm_grid.ndipoles)
            else:
                pm_grid.m_maxima = m_maxima
            if len(pm_grid.m_maxima) != pm_grid.ndipoles:
                raise ValueError(
                    'm_maxima passed to geo_setup_from_famus but with '
                    'the wrong shape, i.e. != number of dipoles.')
        if pol_vectors is not None:
            pol_vectors = np.array(pol_vectors)
            if len(pol_vectors.shape) != 3:
                raise ValueError('pol vectors must be a 3D array.')
            elif pol_vectors.shape[2] != 3:
                raise ValueError('Third dimension of `pol_vectors` array must be 3')
            elif pm_grid.coordinate_flag != 'cartesian':
                raise ValueError('pol_vectors argument can only be used with coordinate_flag = cartesian currently')
            elif pol_vectors.shape[0] != pm_grid.ndipoles:
                raise ValueError('First dimension of `pol_vectors` array '
                                 'must equal the number of dipoles')

        pm_grid.pol_vectors = pol_vectors
        pm_grid._optimization_setup()
        return pm_grid

    def _optimization_setup(self):

        if self.Bn.shape != (self.nphi, self.ntheta):
            raise ValueError('Normal magnetic field surface data is incorrect shape.')

        # minus sign below because ||Ax - b||^2 term but original
        # term is integral(B_P + B_C + B_M)^2
        self.b_obj = - self.Bn.reshape(self.nphi * self.ntheta)

        # Compute geometric factor with the C++ routine
        self.A_obj = sopp.dipole_field_Bn(
            np.ascontiguousarray(self.plasma_boundary.gamma().reshape(-1, 3)),
            np.ascontiguousarray(self.dipole_grid_xyz),
            np.ascontiguousarray(self.plasma_boundary.unitnormal().reshape(-1, 3)),
            self.plasma_boundary.nfp, int(self.plasma_boundary.stellsym),
            np.ascontiguousarray(self.b_obj),
            self.coordinate_flag,  # cartesian, cylindrical, or simple toroidal
            self.R0)

        # Rescale the A matrix so that 0.5 * ||Am - b||^2 = f_b,
        # where f_b is the metric for Bnormal on the plasma surface
        Ngrid = self.nphi * self.ntheta
        self.A_obj = self.A_obj.reshape(self.nphi * self.ntheta, self.ndipoles * 3)
        Nnorms = np.ravel(np.sqrt(np.sum(self.plasma_boundary.normal() ** 2, axis=-1)))
        for i in range(self.A_obj.shape[0]):
            self.A_obj[i, :] = self.A_obj[i, :] * np.sqrt(Nnorms[i] / Ngrid)
        self.b_obj = self.b_obj * np.sqrt(Nnorms / Ngrid)
        self.ATb = self.A_obj.T @ self.b_obj

        # Compute singular values of A, use this to determine optimal step size
        # for the MwPGP algorithm, with alpha ~ 2 / ATA_scale
        S = np.linalg.svd(self.A_obj, full_matrices=False, compute_uv=False)
        self.ATA_scale = S[0] ** 2

        # Set initial condition for the dipoles to default IC
        self.m0 = np.zeros(self.ndipoles * 3)

        # Set m to zeros
        self.m = self.m0

        # Print initial f_B metric using the initial guess
        total_error = np.linalg.norm((self.A_obj.dot(self.m0) - self.b_obj), ord=2) ** 2 / 2.0
        print('f_B (total with initial SIMSOPT guess) = ', total_error)

    def _print_initial_opt(self):
        """
        Print out initial errors and the bulk optimization parameters
        before the permanent magnets are optimized.
        """
        ave_Bn = np.mean(np.abs(self.b_obj))
        total_Bn = np.sum(np.abs(self.b_obj) ** 2)
        dipole_error = np.linalg.norm(self.A_obj.dot(self.m0), ord=2) ** 2
        total_error = np.linalg.norm(self.A_obj.dot(self.m0) - self.b_obj, ord=2) ** 2
        print('Number of phi quadrature points on plasma surface = ', self.nphi)
        print('Number of theta quadrature points on plasma surface = ', self.ntheta)
        print('<B * n> without the permanent magnets = {0:.4e}'.format(ave_Bn))
        print(r'$|b|_2^2 = |B * n|_2^2$ without the permanent magnets = {0:.4e}'.format(total_Bn))
        print(r'Initial $|Am_0|_2^2 = |B_M * n|_2^2$ without the coils/plasma = {0:.4e}'.format(dipole_error))
        print('Number of dipoles = ', self.ndipoles)
        print('Maximum dipole moment = ', np.max(self.m_maxima))
        print('Shape of A matrix = ', self.A_obj.shape)
        print('Shape of b vector = ', self.b_obj.shape)
        print('Initial error on plasma surface = {0:.4e}'.format(total_error))

    def write_to_famus(self, out_dir=''):
        """
        Takes a PermanentMagnetGrid object and saves the geometry
        and optimization solution into a FAMUS input file.

        Args:
            out_dir: Path object for the output directory for saved files.
        """
        ndipoles = self.ndipoles
        m = self.m.reshape(ndipoles, 3)
        ox = self.dipole_grid_xyz[:, 0]
        oy = self.dipole_grid_xyz[:, 1]
        oz = self.dipole_grid_xyz[:, 2]

        # Transform the solution vector to the Cartesian basis if necessary
        if self.coordinate_flag == 'cartesian':
            mx = m[:, 0]
            my = m[:, 1]
            mz = m[:, 2]
        elif self.coordinate_flag == 'cylindrical':
            cos_ophi = np.cos(self.pm_phi)
            sin_ophi = np.sin(self.pm_phi)
            mx = m[:, 0] * cos_ophi - m[:, 1] * sin_ophi
            my = m[:, 0] * sin_ophi + m[:, 1] * cos_ophi
            mz = m[:, 2]
        elif self.coordinate_flag == 'toroidal':
            ormajor = np.sqrt(ox**2 + oy**2)
            otheta = np.arctan2(oz, ormajor - self.R0)
            cos_ophi = np.cos(self.pm_phi)
            sin_ophi = np.sin(self.pm_phi)
            cos_otheta = np.cos(otheta)
            sin_otheta = np.sin(otheta)
            mx = m[:, 0] * cos_ophi * cos_otheta \
                - m[:, 1] * sin_ophi              \
                - m[:, 2] * cos_ophi * sin_otheta
            my = m[:, 0] * sin_ophi * cos_otheta \
                + m[:, 1] * cos_ophi              \
                - m[:, 2] * sin_ophi * sin_otheta
            mz = m[:, 0] * sin_otheta \
                + m[:, 2] * cos_otheta

        m0 = self.m_maxima
        pho = np.sqrt(np.sum(m ** 2, axis=-1)) / m0
        Lc = 0

        mp = np.arctan2(my, mx)
        mt = np.arctan2(np.sqrt(mx ** 2 + my ** 2), mz)
        coilname = ["pm_{:010d}".format(i) for i in range(1, ndipoles + 1)]
        Ic = 1
        # symmetry = 2 for stellarator symmetry
        symmetry = int(self.plasma_boundary.stellsym) + 1
        filename = Path(out_dir) / 'SIMSOPT_dipole_solution.focus'

        with open(filename, "w") as wfile:
            wfile.write(" # Total number of dipoles,  momentq \n")
            wfile.write(f"{ndipoles:6d}  {1:4d}\n")     # .format(ndipoles, 1))
            wfile.write("#coiltype, symmetry,  coilname,  ox,  oy,  oz,  Ic,  M_0,  pho,  Lc,  mp,  mt \n")
            for i in range(ndipoles):
                wfile.write(f" 2, {symmetry:1d}, {coilname[i]}, {ox[i]:15.8E}, {oy[i]:15.8E}, "
                            f"{oz[i]:15.8E}, {Ic:2d}, {m0[i]:15.8E}, {pho[i]:15.8E}, {Lc:2d}, "
                            f"{mp[i]:15.8E}, {mt[i]:15.8E} \n")

    def rescale_for_opt(self, reg_l0, reg_l1, reg_l2, nu):
        """
        Scale regularizers to the largest scale of ATA (~1e-6)
        to avoid regularization >> ||Am - b|| ** 2 term in the optimization.
        The prox operator uses reg_l0 * nu for the threshold so normalization
        below allows reg_l0 and reg_l1 values to be exactly the thresholds
        used in calculation of the prox. Then add contributions to ATA and
        ATb coming from extra loss terms such as L2 regularization and
        relax-and-split. Currently does not rescale the L2 and nu
        hyperparameters, but users may want to play around with this.

        Args:
            reg_l0: L0 regularization.
            reg_l1: L1 regularization.
            reg_l2: L2 regularization.
            nu: nu hyperparameter in relax-and-split optimization.

        Returns:
            reg_l0: Rescaled L0 regularization.
            reg_l1: Rescaled L1 regularization.
            reg_l2: Rescaled L2 regularization.
            nu: Rescaled nu hyperparameter in relax-and-split optimization.
        """

        print('L2 regularization being used with coefficient = {0:.2e}'.format(reg_l2))

        if reg_l0 < 0 or reg_l0 > 1:
            raise ValueError(
                'L0 regularization must be between 0 and 1. This '
                'value is automatically scaled to the largest of the '
                'dipole maximum values, so reg_l0 = 1 should basically '
                'truncate all the dipoles to zero. ')

        # Rescale L0 and L1 so that the values used for thresholding
        # are only parametrized by the values of reg_l0 and reg_l1
        reg_l0 = reg_l0 / (2 * nu)
        reg_l1 = reg_l1 / nu

        # may want to rescale nu, otherwise just scan this value
        # nu = nu / self.ATA_scale

        # Do not rescale L2 term for now.
        reg_l2 = reg_l2

        # Update algorithm step size if we have extra smooth, convex loss terms
        self.ATA_scale += 2 * reg_l2 + 1.0 / nu

        return reg_l0, reg_l1, reg_l2, nu<|MERGE_RESOLUTION|>--- conflicted
+++ resolved
@@ -54,27 +54,12 @@
             raise ValueError('Normal magnetic field surface data is incorrect shape.')
         self.Bn = Bn
 
-<<<<<<< HEAD
         if coordinate_flag == 'cartesian':
-            warnings.warn(
-                'Cartesian grid of rectangular cubes will be built, since '
-                'coordinate_flag = "cartesian". However, such a grid can be '
-                'appropriately reflected only for nfp = 2 and nfp = 4, '
-                'unlike the uniform cylindrical grid, which has continuous '
-                'rotational symmetry.'
-            )
-=======
-        if coordinate_flag not in ['cartesian', 'cylindrical', 'toroidal']:
-            raise NotImplementedError(
-                'Only cartesian, cylindrical, and toroidal (simple toroidal)'
-                ' coordinate systems have been implemented so far.')
-        elif coordinate_flag == 'cartesian':
             warnings.warn('Cartesian grid of rectangular cubes will be built, since '
                           'coordinate_flag = "cartesian". However, such a grid can be '
                           'appropriately reflected only for nfp = 2 and nfp = 4, '
                           'unlike the uniform cylindrical grid, which has continuous '
                           'rotational symmetry.')
->>>>>>> 6a070abe
         self.coordinate_flag = coordinate_flag
         self.plasma_boundary = plasma_boundary.to_RZFourier()
         self.R0 = self.plasma_boundary.get_rc(0, 0)
