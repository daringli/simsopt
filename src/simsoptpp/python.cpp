#include "pybind11/pybind11.h"
#include "pybind11/stl.h"
#include "pybind11/functional.h"
#define FORCE_IMPORT_ARRAY
#include "xtensor-python/pyarray.hpp"     // Numpy bindings
#include <Eigen/Core>
typedef xt::pyarray<double> PyArray;
<<<<<<< HEAD
#include "xtensor-python/pytensor.hpp"     // Numpy bindings
typedef xt::pytensor<double, 2, xt::layout_type::row_major> PyTensor;
=======
#include <math.h>
#include <chrono>


>>>>>>> 5bd9e634


#include "biot_savart_py.h"
#include "biot_savart_vjp_py.h"
#include "dommaschk.h"
#include "reiman.h"
#include "boozerradialinterpolant.h"
#include "bounce.h"

namespace py = pybind11;

using std::vector;
using std::shared_ptr;

void init_surfaces(py::module_ &);
void init_curves(py::module_ &);
void init_magneticfields(py::module_ &);
void init_boozermagneticfields(py::module_ &);
void init_tracing(py::module_ &);
void init_distance(py::module_ &);



PYBIND11_MODULE(simsoptpp, m) {
    xt::import_numpy();

    init_curves(m);
    init_surfaces(m);
    init_magneticfields(m);
    init_boozermagneticfields(m);
    init_tracing(m);
    init_distance(m);

    m.def("biot_savart", &biot_savart);
    m.def("biot_savart_B", &biot_savart_B);
    m.def("biot_savart_vjp", &biot_savart_vjp);
    m.def("biot_savart_vjp_graph", &biot_savart_vjp_graph);
    m.def("biot_savart_vector_potential_vjp_graph", &biot_savart_vector_potential_vjp_graph);

    m.def("DommaschkB" , &DommaschkB);
    m.def("DommaschkdB", &DommaschkdB);

    m.def("ReimanB" , &ReimanB);
    m.def("ReimandB", &ReimandB);

    m.def("fourier_transform_even", &fourier_transform_even);
    m.def("fourier_transform_odd", &fourier_transform_odd);
    m.def("inverse_fourier_transform_even", &inverse_fourier_transform_even);
    m.def("inverse_fourier_transform_odd", &inverse_fourier_transform_odd);
    m.def("compute_kmns",&compute_kmns);

    m.def("vprime", &vprime<xt::pytensor>,
        py::arg("field"),
        py::arg("s"),
        py::arg("theta0"),
        py::arg("nfp"),
        py::arg("nmax"),
        py::arg("step_zie")=1e-3
    );

    m.def("find_bounce_points", &find_bounce_points<xt::pytensor>,
        py::arg("field"),
        py::arg("s"),
        py::arg("theta0"),
        py::arg("lam"),
        py::arg("nfp"),
        py::arg("option"),
        py::arg("nmax"),
        py::arg("nzeta")=1000,
        py::arg("digits")=16,
        py::arg("derivative_tol")=1e-3,
        py::arg("argmin_tol")=1e-3,
        py::arg("root_tol")=1e-8
    );

    m.def("bounce_integral", &bounce_integral<xt::pytensor>,
        py::arg("bouncel"),
        py::arg("bouncer"),
        py::arg("field"),
        py::arg("s"),
        py::arg("theta0"),
        py::arg("lam"),
        py::arg("nfp"),
        py::arg("jpar"),
        py::arg("psidot"),
        py::arg("alphadot"),
        py::arg("ihat"),
        py::arg("khat"),
        py::arg("dkhatdalpha"),
        py::arg("tau"),
        py::arg("step_size")=1e-3,
        py::arg("tol")=1e-8,
        py::arg("adjust")=false
        );

    // the computation below is used in boozer_surface_residual.
    //
    // G*dB_dc - 2*np.sum(B[..., None]*dB_dc, axis=2)[:, :, None, :] * tang[..., None] - B2[..., None, None] * (dxphi_dc + iota * dxtheta_dc)
    m.def("boozer_dresidual_dc", [](double G, PyArray& dB_dc, PyArray& B, PyArray& tang, PyArray& B2, PyArray& dxphi_dc, double iota, PyArray& dxtheta_dc) {
            int nphi = dB_dc.shape(0);
            int ntheta = dB_dc.shape(1);
            int ndofs = dB_dc.shape(3);
            PyArray res = xt::zeros<double>({nphi, ntheta, 3, ndofs});
            double* B_dB_dc = new double[ndofs];
            for(int i=0; i<nphi; i++){
                for(int j=0; j<ntheta; j++){
                    for (int m = 0; m < ndofs; ++m) {
                        B_dB_dc[m] = B(i, j, 0)*dB_dc(i, j, 0, m) + B(i, j, 1)*dB_dc(i, j, 1, m) + B(i, j, 2)*dB_dc(i, j, 2, m);
                    }
                    double B2ij = B2(i, j);
                    for (int d = 0; d < 3; ++d) {
                        auto dB_dc_ptr = &(dB_dc(i, j, d, 0));
                        auto res_ptr = &(res(i, j, d, 0));
                        auto dxphi_dc_ptr = &(dxphi_dc(i, j, d, 0));
                        auto dxtheta_dc_ptr = &(dxtheta_dc(i, j, d, 0));
                        auto tangijd = tang(i, j, d);
                        for (int m = 0; m < ndofs; ++m) {
                            res_ptr[m] = G*dB_dc_ptr[m]
                            - 2*B_dB_dc[m]*tangijd
                            - B2ij * (dxphi_dc_ptr[m] + iota*dxtheta_dc_ptr[m]);
                        }
                    }
                }
            }
            delete[] B_dB_dc;
            return res;
        });

    m.def("matmult", [](PyArray& A, PyArray&B) {
            // Product of an lxm matrix with an mxn matrix, results in an l x n matrix
            int l = A.shape(0);
            int m = A.shape(1);
            int n = B.shape(1);
            PyArray C = xt::zeros<double>({l, n});

            Eigen::Map<Eigen::Matrix<double,Eigen::Dynamic,Eigen::Dynamic,Eigen::RowMajor>> eigA(const_cast<double*>(A.data()), l, m);
            Eigen::Map<Eigen::Matrix<double,Eigen::Dynamic,Eigen::Dynamic,Eigen::RowMajor>> eigB(const_cast<double*>(B.data()), m, n);
            Eigen::Map<Eigen::Matrix<double,Eigen::Dynamic,Eigen::Dynamic,Eigen::RowMajor>> eigC(const_cast<double*>(C.data()), l, n);
            eigC = eigA*eigB;
            return C;
        });

    m.def("vjp", [](PyArray& v, PyArray&B) {
            // Product of v.T @ B
            int m = B.shape(0);
            int n = B.shape(1);
            PyArray C = xt::zeros<double>({n});

            Eigen::Map<Eigen::Matrix<double,Eigen::Dynamic,Eigen::Dynamic,Eigen::RowMajor>> eigv(const_cast<double*>(v.data()), m, 1);
            Eigen::Map<Eigen::Matrix<double,Eigen::Dynamic,Eigen::Dynamic,Eigen::RowMajor>> eigB(const_cast<double*>(B.data()), m, n);
            Eigen::Map<Eigen::Matrix<double,Eigen::Dynamic,Eigen::Dynamic,Eigen::RowMajor>> eigC(const_cast<double*>(C.data()), 1, n);
            eigC = eigv.transpose()*eigB;
            return C;
        });

    m.def("integral_BdotN", [](PyArray& Bcoil, PyArray& Btarget, PyArray& n) {
        int nphi = Bcoil.shape(0);
        int ntheta = Bcoil.shape(1);
        double *Bcoil_ptr = Bcoil.data();
        double *Btarget_ptr = NULL;
        double *n_ptr = n.data();
        if(Bcoil.layout() != xt::layout_type::row_major)
              throw std::runtime_error("Bcoil needs to be in row-major storage order");
        if(Bcoil.shape(2) != 3)
            throw std::runtime_error("Bcoil has wrong shape.");
        if(Bcoil.size() != 3*nphi*ntheta)
            throw std::runtime_error("Bcoil has wrong size.");
        if(n.layout() != xt::layout_type::row_major)
              throw std::runtime_error("n needs to be in row-major storage order");
        if(n.shape(0) != nphi)
            throw std::runtime_error("n has wrong shape.");
        if(n.shape(1) != ntheta)
            throw std::runtime_error("n has wrong shape.");
        if(n.shape(2) != 3)
            throw std::runtime_error("n has wrong shape.");
        if(n.size() != 3*nphi*ntheta)
            throw std::runtime_error("n has wrong size.");
        if(Btarget.size() > 0){
            if(Btarget.layout() != xt::layout_type::row_major)
                throw std::runtime_error("Btarget needs to be in row-major storage order");
            if(Btarget.shape(0) != nphi)
                throw std::runtime_error("Btarget has wrong shape.");
            if(Btarget.shape(1) != ntheta)
                throw std::runtime_error("Btarget has wrong shape.");
            if(Btarget.size() != nphi*ntheta)
                throw std::runtime_error("Btarget has wrong size.");

            Btarget_ptr = Btarget.data();
        }
        double res = 0;
#pragma omp parallel for reduction(+:res)
        for(int i=0; i<nphi*ntheta; i++){
            double normN = std::sqrt(n_ptr[3*i+0]*n_ptr[3*i+0] + n_ptr[3*i+1]*n_ptr[3*i+1] + n_ptr[3*i+2]*n_ptr[3*i+2]);
            double Nx = n_ptr[3*i+0]/normN;
            double Ny = n_ptr[3*i+1]/normN;
            double Nz = n_ptr[3*i+2]/normN;
            double BcoildotN = Bcoil_ptr[3*i+0]*Nx + Bcoil_ptr[3*i+1]*Ny + Bcoil_ptr[3*i+2]*Nz;
            if(Btarget_ptr != NULL)
                BcoildotN -= Btarget_ptr[i];
            res += (BcoildotN * BcoildotN) * normN;
        }
        return 0.5 * res / (nphi*ntheta);
    });

#ifdef VERSION_INFO
    m.attr("__version__") = VERSION_INFO;
#else
    m.attr("__version__") = "dev";
#endif
}<|MERGE_RESOLUTION|>--- conflicted
+++ resolved
@@ -4,16 +4,12 @@
 #define FORCE_IMPORT_ARRAY
 #include "xtensor-python/pyarray.hpp"     // Numpy bindings
 #include <Eigen/Core>
+
 typedef xt::pyarray<double> PyArray;
-<<<<<<< HEAD
 #include "xtensor-python/pytensor.hpp"     // Numpy bindings
 typedef xt::pytensor<double, 2, xt::layout_type::row_major> PyTensor;
-=======
 #include <math.h>
 #include <chrono>
-
-
->>>>>>> 5bd9e634
 
 
 #include "biot_savart_py.h"
